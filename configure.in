#                                               -*- Autoconf -*-
# Process this file with autoconf to produce a configure script.
#
# Copyright (C) 2010--2012 Olaf Bergmann <bergmann@tzi.org>
#
# This file is part of the CoAP library libcoap. Please see
# README for terms of use. 

AC_PREREQ([2.65])
<<<<<<< HEAD
AC_INIT([libcoap], [3.0.1])
=======
AC_INIT([libcoap], [4.0.0])
>>>>>>> b186bfe2
AC_CONFIG_SRCDIR([coap.h])

# First check for Contiki build to quit configure before any other test
AC_ARG_WITH(contiki,
  [AS_HELP_STRING([--with-contiki],[build libcoap for the Contiki OS])],
  [cp -p Makefile.contiki Makefile
   cp -p config.h.contiki config.h
   AC_MSG_NOTICE([Contiki build prepared])
   exit 0], 
  [])

# Checks for programs.
AC_PROG_MAKE_SET
AC_PROG_CC
AC_PROG_RANLIB
AC_PATH_PROG(DOXYGEN, doxygen, [:])
AC_PATH_PROG(ETAGS, etags, [/bin/false])

AC_C_BIGENDIAN

# Checks for libraries.
AC_CHECK_LIB([coap], [coap_new_pdu])

AC_SEARCH_LIBS([gethostbyname], [nsl])
AC_SEARCH_LIBS([socket], [socket])

# configuration options that may change compile flags 
AC_ARG_WITH(debug,
  [AS_HELP_STRING([--without-debug],[disable all debug output and assertions])],
  [CPPFLAGS="${CPPFLAGS} -DNDEBUG"], 
  [])

AC_ARG_WITH(async,
  [AS_HELP_STRING([--without-async],[disable handling of asynchronous transactions and observe])],
  [CPPFLAGS="${CPPFLAGS} -DWITHOUT_ASYNC"], 
  [])

AC_ARG_WITH(block,
  [AS_HELP_STRING([--without-block],[disable block transfer])],
  [CPPFLAGS="${CPPFLAGS} -DWITHOUT_BLOCK"], 
  [])

AC_ARG_WITH(observe,
  [AS_HELP_STRING([--without-observe],[disable resource observation])],
  [CPPFLAGS="${CPPFLAGS} -DWITHOUT_OBSERVE"], 
  [])

AC_ARG_WITH(query-filter,
  [AS_HELP_STRING([--without-query-filter],[disable support for filters on /.well-known/core])],
  [CPPFLAGS="${CPPFLAGS} -DWITHOUT_QUERY_FILTER"], 
  [])

AC_ARG_WITH(tests,
  [AS_HELP_STRING([--with-tests],[enable unit tests (requires cunit)])],	
  [TESTS="tests"],
  [])

# Checks for header files.
AC_CHECK_HEADERS([assert.h arpa/inet.h limits.h netdb.h netinet/in.h stdlib.h string.h strings.h sys/socket.h sys/time.h time.h unistd.h sys/unistd.h])

# Checks for typedefs, structures, and compiler characteristics.
AC_TYPE_SIZE_T
AC_TYPE_SSIZE_T

# Checks for library functions.
AC_FUNC_MALLOC
AC_CHECK_FUNCS([memset select socket strcasecmp strrchr getaddrinfo strnlen])

AC_SUBST(TESTS)

AC_CONFIG_HEADERS([config.h])

AC_CONFIG_FILES([Makefile
                 doc/Makefile
                 doc/Doxyfile
                 examples/Makefile
                 tests/Makefile])
AC_OUTPUT<|MERGE_RESOLUTION|>--- conflicted
+++ resolved
@@ -7,11 +7,7 @@
 # README for terms of use. 
 
 AC_PREREQ([2.65])
-<<<<<<< HEAD
-AC_INIT([libcoap], [3.0.1])
-=======
 AC_INIT([libcoap], [4.0.0])
->>>>>>> b186bfe2
 AC_CONFIG_SRCDIR([coap.h])
 
 # First check for Contiki build to quit configure before any other test
