--- conflicted
+++ resolved
@@ -505,12 +505,8 @@
   return result;
 }
 
-<<<<<<< HEAD
-#ifndef WITH_CONTIKI
-=======
 #ifdef WITH_POSIX
 /* releases space allocated by PDU if free_pdu is set */
->>>>>>> af2096a0
 coap_tid_t
 coap_send_impl(coap_context_t *context, 
 	       const coap_address_t *dst,
@@ -532,13 +528,9 @@
 
   return id;
 }
-<<<<<<< HEAD
-#else  /* WITH_CONTIKI */
-=======
 #endif /* WITH_POSIX */
 #ifdef WITH_CONTIKI
 /* releases space allocated by PDU if free_pdu is set */
->>>>>>> af2096a0
 coap_tid_t
 coap_send_impl(coap_context_t *context, 
 	       const coap_address_t *dst,
