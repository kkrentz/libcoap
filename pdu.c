/* pdu.c -- CoAP message structure
 *
 * Copyright (C) 2010--2014 Olaf Bergmann <bergmann@tzi.org>
 *
 * This file is part of the CoAP library libcoap. Please see
 * README for terms of use. 
 */

#include "coap_config.h"

#if defined(HAVE_ASSERT_H) && !defined(assert)
# include <assert.h>
#endif

#include <stdlib.h>
#include <stdio.h>
#include <string.h>
#ifdef HAVE_ARPA_INET_H
#include <arpa/inet.h>
#endif

#include "debug.h"
#include "pdu.h"
#include "option.h"
#include "encode.h"

#ifdef WITH_CONTIKI
#include "memb.h"

typedef union {
  coap_pdu_t pdu;
  unsigned char buf[sizeof(coap_pdu_t) + COAP_MAX_PDU_SIZE];
} _pdu;

MEMB(pdu_storage, _pdu, COAP_PDU_MAXCNT);

void
coap_pdu_resources_init() {
  memb_init(&pdu_storage);
}
#else /* WITH_CONTIKI */
#include "mem.h"
#endif /* WITH_CONTIKI */

#define ALIGNPTR(ptr) ((((unsigned int)(ptr) + sizeof(void *) - 1) / \
			sizeof(void *)) * sizeof(void *))

void
coap_pdu_clear(coap_pdu_t *pdu, size_t size) {
  assert(pdu);

#ifdef WITH_LWIP
  /* the pdu itself is not wiped as opposed to the other implementations,
   * because we have to rely on the pbuf to be set there. */
  pdu->hdr = pdu->pbuf->payload;
  memset(pdu->hdr, 0, size);
#else
  memset(pdu, 0, sizeof(coap_pdu_t) + size);
<<<<<<< HEAD
  pdu->max_size = size;
  pdu->hdr = (coap_hdr_t *)ALIGNPTR((unsigned char *)pdu + sizeof(coap_pdu_t));
  assert(((unsigned int)pdu->hdr & (sizeof(void *) - 1)) == 0);

=======
  pdu->hdr = (coap_hdr_t *)((unsigned char *)pdu + sizeof(coap_pdu_t));
#endif
  pdu->max_size = size;
>>>>>>> cf722e4a
  pdu->hdr->version = COAP_DEFAULT_VERSION;

  /* data is NULL unless explicitly set by coap_add_data() */
  pdu->length = sizeof(coap_hdr_t);
}

#ifdef WITH_LWIP
coap_pdu_t *
coap_pdu_from_pbuf(struct pbuf *pbuf)
{
  if (pbuf == NULL) return NULL;

  LWIP_ASSERT("Can only deal with contiguous PBUFs", pbuf->tot_len == pbuf->len);
  LWIP_ASSERT("coap_read needs to receive an exclusive copy of the incoming pbuf", pbuf->ref == 1);

  coap_pdu_t *result = coap_malloc_type(COAP_PDU, sizeof(coap_pdu_t));
  if (!result) {
	  pbuf_free(pbuf);
	  return NULL;
  }

  memset(result, 0, sizeof(coap_pdu_t));

  result->max_size = pbuf->tot_len;
  result->length = pbuf->tot_len;
  result->hdr = pbuf->payload;
  result->pbuf = pbuf;

  return result;
}
#endif

coap_pdu_t *
coap_pdu_init(unsigned char type, unsigned char code, 
	      unsigned short id, size_t size) {
  coap_pdu_t *pdu;
#ifdef WITH_LWIP
    struct pbuf *p;
#endif

  assert(size <= COAP_MAX_PDU_SIZE);
  /* Size must be large enough to fit the header. */
  if (size < sizeof(coap_hdr_t) || size > COAP_MAX_PDU_SIZE)
    return NULL;

  /* size must be large enough for hdr */
#ifdef WITH_POSIX
  pdu = coap_malloc(sizeof(coap_pdu_t) + size);
#endif
#ifdef WITH_CONTIKI
  pdu = (coap_pdu_t *)memb_alloc(&pdu_storage);
#endif
#ifdef WITH_LWIP
  pdu = (coap_pdu_t*)coap_malloc_type(COAP_PDU, sizeof(coap_pdu_t));
  if (!pdu) return NULL;
  p = pbuf_alloc(PBUF_TRANSPORT, size, PBUF_RAM);
  if (p == NULL) {
    coap_free_type(COAP_PDU, pdu);
    pdu = NULL;
  }
#endif
  if (pdu) {
#ifdef WITH_LWIP
    pdu->pbuf = p;
#endif
    coap_pdu_clear(pdu, size);
    pdu->hdr->id = id;
    pdu->hdr->type = type;
    pdu->hdr->code = code;
  } 
  return pdu;
}

coap_pdu_t *
coap_new_pdu(void) {
  coap_pdu_t *pdu;
  
#ifndef WITH_CONTIKI
  pdu = coap_pdu_init(0, 0, ntohs(COAP_INVALID_TID), COAP_MAX_PDU_SIZE);
#else /* WITH_CONTIKI */
  pdu = coap_pdu_init(0, 0, uip_ntohs(COAP_INVALID_TID), COAP_MAX_PDU_SIZE);
#endif /* WITH_CONTIKI */

#ifndef NDEBUG
  if (!pdu)
    coap_log(LOG_CRIT, "coap_new_pdu: cannot allocate memory for new PDU\n");
#endif
  return pdu;
}

void
coap_delete_pdu(coap_pdu_t *pdu) {
#ifdef WITH_POSIX
  coap_free( pdu );
#endif
#ifdef WITH_LWIP
  if (pdu != NULL) /* accepting double free as the other implementation accept that too */
    pbuf_free(pdu->pbuf);
  coap_free_type(COAP_PDU, pdu);
#endif
#ifdef WITH_CONTIKI
  memb_free(&pdu_storage, pdu);
#endif
}

int
coap_add_token(coap_pdu_t *pdu, size_t len, const unsigned char *data) {
  const size_t HEADERLENGTH = len + 4;
  /* must allow for pdu == NULL as callers may rely on this */
  if (!pdu || len > 8 || pdu->max_size < HEADERLENGTH)
    return 0;

  pdu->hdr->token_length = len;
  if (len)
    memcpy(pdu->hdr->token, data, len);
  pdu->max_delta = 0;
  pdu->length = HEADERLENGTH;
  pdu->data = NULL;

  return 1;
}

/** @FIXME de-duplicate code with coap_add_option_later */
size_t
coap_add_option(coap_pdu_t *pdu, unsigned short type, unsigned int len, const unsigned char *data) {
  size_t optsize;
  coap_opt_t *opt;
  
  assert(pdu);
  pdu->data = NULL;

  if (type < pdu->max_delta) {
    warn("coap_add_option: options are not in correct order\n");
    return 0;
  }

  opt = (unsigned char *)pdu->hdr + pdu->length;

  /* encode option and check length */
  optsize = coap_opt_encode(opt, pdu->max_size - pdu->length, 
			    type - pdu->max_delta, data, len);

  if (!optsize) {
    warn("coap_add_option: cannot add option\n");
    /* error */
    return 0;
  } else {
    pdu->max_delta = type;
    pdu->length += optsize;
  }

  return optsize;
}

/** @FIXME de-duplicate code with coap_add_option */
unsigned char*
coap_add_option_later(coap_pdu_t *pdu, unsigned short type, unsigned int len) {
  size_t optsize;
  coap_opt_t *opt;

  assert(pdu);
  pdu->data = NULL;

  if (type < pdu->max_delta) {
    warn("coap_add_option: options are not in correct order\n");
    return NULL;
  }

  opt = (unsigned char *)pdu->hdr + pdu->length;

  /* encode option and check length */
  optsize = coap_opt_encode(opt, pdu->max_size - pdu->length,
			    type - pdu->max_delta, NULL, len);

  if (!optsize) {
    warn("coap_add_option: cannot add option\n");
    /* error */
    return NULL;
  } else {
    pdu->max_delta = type;
    pdu->length += optsize;
  }

  return ((unsigned char*)opt) + optsize - len;
}

int
coap_add_data(coap_pdu_t *pdu, unsigned int len, const unsigned char *data) {
  assert(pdu);
  assert(pdu->data == NULL);

  if (len == 0)
    return 1;

  if (pdu->length + len + 1 > pdu->max_size) {
    warn("coap_add_data: cannot add: data too large for PDU\n");
    assert(pdu->data == NULL);
    return 0;
  }

  pdu->data = (unsigned char *)pdu->hdr + pdu->length;
  *pdu->data = COAP_PAYLOAD_START;
  pdu->data++;

  memcpy(pdu->data, data, len);
  pdu->length += len + 1;
  return 1;
}

int
coap_get_data(coap_pdu_t *pdu, size_t *len, unsigned char **data) {
  assert(pdu);
  assert(len);
  assert(data);

  if (pdu->data) {
    *len = (unsigned char *)pdu->hdr + pdu->length - pdu->data;
    *data = pdu->data;
  } else {			/* no data, clear everything */
    *len = 0;
    *data = NULL;
  }

  return *data != NULL;
}

#ifndef SHORT_ERROR_RESPONSE
typedef struct {
  unsigned char code;
  char *phrase;
} error_desc_t;

/* if you change anything here, make sure, that the longest string does not 
 * exceed COAP_ERROR_PHRASE_LENGTH. */
error_desc_t coap_error[] = {
  { COAP_RESPONSE_CODE(65),  "2.01 Created" },
  { COAP_RESPONSE_CODE(66),  "2.02 Deleted" },
  { COAP_RESPONSE_CODE(67),  "2.03 Valid" },
  { COAP_RESPONSE_CODE(68),  "2.04 Changed" },
  { COAP_RESPONSE_CODE(69),  "2.05 Content" },
  { COAP_RESPONSE_CODE(400), "Bad Request" },
  { COAP_RESPONSE_CODE(401), "Unauthorized" },
  { COAP_RESPONSE_CODE(402), "Bad Option" },
  { COAP_RESPONSE_CODE(403), "Forbidden" },
  { COAP_RESPONSE_CODE(404), "Not Found" },
  { COAP_RESPONSE_CODE(405), "Method Not Allowed" },
  { COAP_RESPONSE_CODE(408), "Request Entity Incomplete" },
  { COAP_RESPONSE_CODE(413), "Request Entity Too Large" },
  { COAP_RESPONSE_CODE(415), "Unsupported Media Type" },
  { COAP_RESPONSE_CODE(500), "Internal Server Error" },
  { COAP_RESPONSE_CODE(501), "Not Implemented" },
  { COAP_RESPONSE_CODE(502), "Bad Gateway" },
  { COAP_RESPONSE_CODE(503), "Service Unavailable" },
  { COAP_RESPONSE_CODE(504), "Gateway Timeout" },
  { COAP_RESPONSE_CODE(505), "Proxying Not Supported" },
  { 0, NULL }			/* end marker */
};

char *
coap_response_phrase(unsigned char code) {
  int i;
  for (i = 0; coap_error[i].code; ++i) {
    if (coap_error[i].code == code)
      return coap_error[i].phrase;
  }
  return NULL;
}
#endif

/**
 * Advances *optp to next option if still in PDU. This function 
 * returns the number of bytes opt has been advanced or @c 0
 * on error.
 */
static size_t
next_option_safe(coap_opt_t **optp, size_t *length) {
  coap_option_t option;
  size_t optsize;

  assert(optp); assert(*optp); 
  assert(length);

  optsize = coap_opt_parse(*optp, *length, &option);
  if (optsize) {
    assert(optsize <= *length);

    *optp += optsize;
    *length -= optsize;
  }

  return optsize;
}

int
coap_pdu_parse(unsigned char *data, size_t length, coap_pdu_t *pdu) {
  coap_opt_t *opt;

  assert(data);
  assert(pdu);

  if (pdu->max_size < length) {
    debug("insufficient space to store parsed PDU\n");
    return 0;
  }

  if (length < sizeof(coap_hdr_t)) {
    debug("discarded invalid PDU\n");
  }

#ifdef WITH_LWIP)
  LWIP_ASSERT("coap_pdu_parse with unexpected addresses", data == pdu->hdr);
  LWIP_ASSERT("coap_pdu_parse with unexpected length", length == pdu->length);
#else

  pdu->hdr->version = data[0] >> 6;
  pdu->hdr->type = (data[0] >> 4) & 0x03;
  pdu->hdr->token_length = data[0] & 0x0f;
  pdu->hdr->code = data[1];
#endif
  pdu->data = NULL;

  /* sanity checks */
  if (pdu->hdr->code == 0) {
    if (length != sizeof(coap_hdr_t) || pdu->hdr->token_length) {
      debug("coap_pdu_parse: empty message is not empty\n");
      goto discard;
    }
  }

  if (length < sizeof(coap_hdr_t) + pdu->hdr->token_length
      || pdu->hdr->token_length > 8) {
    debug("coap_pdu_parse: invalid Token\n");
    goto discard;
  }

#ifndef WITH_LWIP
  /* Copy message id in network byte order, so we can easily write the
   * response back to the network. */
  memcpy(&pdu->hdr->id, data + 2, 2);

  /* append data (including the Token) to pdu structure */
  memcpy(pdu->hdr + 1, data + sizeof(coap_hdr_t), length - sizeof(coap_hdr_t));
  pdu->length = length;
 
  /* Finally calculate beginning of data block and thereby check integrity
   * of the PDU structure. */
#endif

  /* skip header + token */
  length -= (pdu->hdr->token_length + sizeof(coap_hdr_t));
  opt = (unsigned char *)(pdu->hdr + 1) + pdu->hdr->token_length;

  while (length && *opt != COAP_PAYLOAD_START) {
    if (!next_option_safe(&opt, (size_t *)&length)) {
      debug("coap_pdu_parse: drop\n");
      goto discard;
    }
  }

  /* end of packet or start marker */
  if (length) {
    assert(*opt == COAP_PAYLOAD_START);
    opt++; length--;

    if (!length) {
      debug("coap_pdu_parse: message ending in payload start marker\n");
      goto discard;
    }

    debug("set data to %p (pdu ends at %p)\n", (unsigned char *)opt, 
	  (unsigned char *)pdu->hdr + pdu->length);
    pdu->data = (unsigned char *)opt;
  }

  return 1;

 discard:
  return 0;
}<|MERGE_RESOLUTION|>--- conflicted
+++ resolved
@@ -56,16 +56,10 @@
   memset(pdu->hdr, 0, size);
 #else
   memset(pdu, 0, sizeof(coap_pdu_t) + size);
-<<<<<<< HEAD
-  pdu->max_size = size;
   pdu->hdr = (coap_hdr_t *)ALIGNPTR((unsigned char *)pdu + sizeof(coap_pdu_t));
   assert(((unsigned int)pdu->hdr & (sizeof(void *) - 1)) == 0);
-
-=======
-  pdu->hdr = (coap_hdr_t *)((unsigned char *)pdu + sizeof(coap_pdu_t));
 #endif
   pdu->max_size = size;
->>>>>>> cf722e4a
   pdu->hdr->version = COAP_DEFAULT_VERSION;
 
   /* data is NULL unless explicitly set by coap_add_data() */
@@ -375,7 +369,7 @@
     debug("discarded invalid PDU\n");
   }
 
-#ifdef WITH_LWIP)
+#ifdef WITH_LWIP
   LWIP_ASSERT("coap_pdu_parse with unexpected addresses", data == pdu->hdr);
   LWIP_ASSERT("coap_pdu_parse with unexpected length", length == pdu->length);
 #else
