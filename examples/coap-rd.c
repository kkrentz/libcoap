--- conflicted
+++ resolved
@@ -38,16 +38,7 @@
 #include <dirent.h>
 #endif
 
-<<<<<<< HEAD
-#include "utlist.h"
-#include "resource.h"
-#include "coap.h"
-=======
-#include "coap_config.h"
-#include <coap/utlist.h>
-#include <coap/resource.h>
 #include <coap/coap.h>
->>>>>>> aafb87e5
 
 #define COAP_RESOURCE_CHECK_TIME 2
 
